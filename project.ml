open Core.Std

exception ImplementMe

type order = Equal | Less | Greater
(* signature for edit distance *)
module type DISTANCE = 
sig

  (* Type of distance *)
  type d

  (* Return distance between words *)
  val distance : string -> string -> d

  (* Zero distance *)
  val zero : d

  val is_similar : d -> bool

  (* *)
  val in_range : d -> d -> bool

  val compare : d -> d -> order

  val sort : string -> string list -> string list

  (* Tests for functions in this module *)
  val run_tests : unit 


end


(* signature for BKtree *)
module type BKTREE =
sig

  exception EmptyTree
  exception NodeNotFound

  (* type of distance *)
  type d

  (* type of tree *)
  type tree

  (* Returns an empty BKtree *)
  val empty : tree

  (* Take filename of a dictionary and return BKtree of the dictionary *)
  val load_dict : string -> tree

  (* Insert string into a BKtree *)
  val insert : string -> tree -> tree

  (* Search a BKtree for the given word. Return a list of tuples of the closest 
     word and the distance between them. *)
  val search : string -> tree -> string list

  (* returns true if word is the BKtree, false otherwise *)
  val is_member : string -> tree -> bool

  (* Same as search, but take in string list to search multiple strings at the
     same time. *)
  val multiple_search : string list -> tree -> (string * d) list list 

  (* Print out results of multiple_search in a readable format *)
  val print_result : string list -> tree -> unit 

  (* Tests for functions in this module *)
  val run_tests : unit -> unit

end

(* implementation for Levenshtein Disance with brute force approach *)
module NaiveLevDistance : DISTANCE with type d=int = 
struct
  
  type d = int

  let tolerance = 1

  let distance (s1:string) (s2:string) : d =
    let (s1, s2) = (String.lowercase s1, String.lowercase s2) in
    let (len1, len2) = (String.length s1, String.length s2) in 
    let rec get_distance (p1:int) (p2:int) : int =
      if p1 = len1 then len2 - p2 
      else if p2 = len2 then len1 - p1
      else let (c1, c2) = (String.get s1 p1, String.get s2 p2) in
           if c1 = c2 then get_distance (p1 + 1) (p2 + 1)
           else 1 + min (get_distance (p1 + 1) (p2 + 1)) (min 
                  (get_distance (p1 + 1) p2) (get_distance p1 (p2 + 1))) in
    if len1 = 0 then len2 
    else if len2 = 0 then len1
    else get_distance 0 0

  let zero = 0

  let is_similar (d:d) : bool =
    d <= tolerance

  let in_range (d1:d) (d2:d) : bool =
    abs(d1 - d2) <= tolerance

  let compare (d1:d) (d2:d) : order =
    if d1 = d2 then Equal 
    else if d1 > d2 then Greater
    else Less

  let sort (search:string) (wlst:string list) : string list = 
    List.sort ~cmp:(fun x y -> (distance search x) - (distance search y)) wlst

  let run_tests =
    assert((distance "evidence" "providence") = 3);
    assert((distance "evidence" "provident") = 5);
    assert((distance "evidence" "provoident") = 6);
    assert((distance "cook" "snook") = 2);
    assert((distance "" "") = 0);
    assert((distance "CS51" "CS51") = 0);
    assert((distance "cool" "Cool") = 0);
    ()

end

module DynamicLevDistance : DISTANCE with type d=int = 
struct

  type d = int
  let tolerance = 1

  let distance (s1:string) (s2:string) : int = 
    let (s1, s2) = (String.lowercase s1, String.lowercase s2) in
    let (len1, len2) = (String.length s1, String.length s2) in
    let rec get_distance (col:int) (row:int) (prev_row:int array) 
      (current_row:int array) : int = 
      let (c1, c2) = (String.get s1 (row - 1), String.get s2 (col - 1)) in
      let (del, sub, ins) = (Array.get current_row (col - 1), 
            Array.get prev_row (col - 1), Array.get prev_row col) in
      let d = min del (min sub ins) in
      let d' = if c1 <> c2 then 1 + d else d in
      if col = len2 && row = len1 then d'
      else
        (Array.set current_row col d';
        if col = len2 then get_distance 1 (row + 1) current_row 
                              (Array.create ~len:(len2 + 1) (row + 1))
        else get_distance (col + 1) row prev_row current_row) in
    if len1 = 0 then len2 
    else if len2 = 0 then len1
    else get_distance 1 1 (Array.init (len2 + 1) (fun i -> i)) 
                        (Array.create ~len:(len2 + 1) 1)

  let zero = 0

  let is_similar (d:d) : bool =
    d <= tolerance

  let in_range (d1:d) (d2:d) : bool =
    abs(d1 - d2) <= 1

  let compare (d1: d) (d2: d) : order =
    if d1 = d2 then Equal 
    else if d1 > d2 then Greater
    else Less

  let sort (search:string) (wlst:string list) : string list = 
    List.sort ~cmp:(fun x y -> (distance search x) - (distance search y)) wlst

  let run_tests =
    assert((distance "evidence" "providence") = 3);
    assert((distance "evidence" "provident") = 5);
    assert((distance "evidence" "provoident") = 6);
    assert((distance "cook" "snook") = 2);
    assert((distance "" "") = 0);
    assert((distance "CS51" "CS51") = 0);
    assert((distance "cool" "Cool") = 0);
    ()

end 


(* implementation for BKtree *)
module BKtree(D:DISTANCE) : BKTREE with type d=D.d =
struct

  exception EmptyTree
  exception NodeNotFound

  type d = D.d
  type branch = Single of d * string | Mult of (d * string * branch list)
  type tree = Empty | Branch of branch

  (* Returns an empty BKtree *)
  let empty = Empty

  let load_dict filename = raise ImplementMe
  (*
    let str_list = In_channel.read_lines filename in 
    let rec load_str_list (lst: sting list) (t:tree) : tree =
      match lst with
      | [] -> t
      | hd::tl -> 
          let s = String.filter ~f:(fun c -> (c >= 'a' && c <= 'z')) hd in
  *)

  let rec search word t =

  (********************)
  (* Helper Functions *)
  (********************)

  let same_word (w1: string) (w2:string) : bool = ((D.distance w1 w2) = D.zero)

  let extract_d (branch: branch) : d =
    match branch with
    | Single (d,_) -> d
    | Mult (d,_,_) -> d

<<<<<<< HEAD
=======

>>>>>>> 27524a54
  (***********************)
  (* Interface Functions *)
  (***********************)

  let search (word: string) (tree: tree) : string list = 
    let rec search_br (word: string) (br: branch) : string list = 
      let rec search_br_lst (word: string) (d_ori : d) (b_lst: branch list) (return_lst: string list ) : string list =
        match b_lst with
        | [] -> return_lst
        | hd::tl -> 
            if (D.in_range d_ori (extract_d hd)) 
            then search_br word hd  @ (search_br_lst word d_ori tl return_lst)
            else (search_br_lst word d_ori tl return_lst)
      in
      match br with
      | Single (d, w) -> 
          (* if within tolerance range then add to list *)
          if D.is_similar (D.distance word w) then [w]
          else []
      | Mult (d, w, b_lst) -> 
          if D.is_similar (D.distance word w) 
          then (search_br_lst word (D.distance w word) b_lst [w]) 
          else (search_br_lst word (D.distance w word) b_lst [])
    in
    match tree with
    | Empty -> [] 
    | Branch b -> D.sort word (search_br word b)



  let rec is_member (word: string) (tree: tree) : bool = 
    let rec search_br (word: string) (br: branch) : bool =
      let rec search_br_lst (word: string) b_lst : bool =
        match b_lst with
        | [] -> false
        | hd::tl -> (search_br word hd) || search_br_lst word tl in
      match br with
      | Single (_, w) -> (word = w)
      | Mult (_, w, b_lst) -> (word = w) || search_br_lst word b_lst in
    match tree with
    | Empty -> false
    | Branch b -> search_br word b

  let multiple_search wlst t = raise ImplementMe

  let print_result lst = raise ImplementMe

  let rec insert (word: string) (tree: tree) : tree = 
    let rec add_to_branch (word: string) (br: branch) : branch = 
      let rec inject_to_lst (word: string) (d1: d) (b_lst: branch list) : branch list =
                match b_lst with
                | [] -> [Single(d1, word)]
                | [hd] -> (match D.compare d1 (extract_d hd) with
                           | Equal -> [add_to_branch word hd]
                           | Less -> (inject_to_lst word d1 []) @ [hd]
                           | Greater -> hd::(inject_to_lst word d1 []))
                | hd::tl -> (match D.compare d1 (extract_d hd) with
                             | Equal -> (add_to_branch word hd)::tl
                             | Less -> (inject_to_lst word d1 []) @ hd::tl
                             | Greater -> hd::(inject_to_lst word d1 tl)) in
      match br with
      | Single (d, s) -> 
          if (same_word s word) then br 
          else Mult (d, s, [Single ((D.distance s word), word)]) 
      | Mult (d, s, b_lst) -> 
          (* if we found the same word, then return as is *)
          if (same_word s word) then br 
          (* else look through its children (list) *)
          else (* let d1 = D.distance s word in *) Mult (d, s, (inject_to_lst word (D.distance s word) b_lst)) in
    match tree with
    | Empty -> Branch (Single (D.zero, word))
    | Branch b -> Branch (add_to_branch word b)
            
  (***********************)
  (*        Test         *)
  (***********************)
  let test_insert () = 
    let (w1,w2,w3) = ("book", "books", "boo") in
    let t = insert w1 empty in
    let d0 = D.zero in
    assert (t = Branch(Single(d0, w1)));
    let t = insert w2 t in
    let d12 = D.distance w1 w2 in 
    assert (t = Branch(Mult(d0, w1, [Single(d12, w2)])));
    let t = insert w3 t in
    let d23 = D.distance w2 w3 in 
    assert (t = Branch(Mult(d0, w1, [Mult(d12, w2, [Single(d23, w3)])])));
    ()


  let test_is_member () = raise ImplementMe 

  let run_tests () = 
    test_insert ();
    ()


end

let _ = NaiveLevDistance.run_tests
let _ = DynamicLevDistance.run_tests


module BKTree = (BKtree(DynamicLevDistance) : BKTREE with type d = DynamicLevDistance.d)

let _ = BKTree.run_tests


(* implementation for Damerau–Levenshtein distance using dynamic programming 
module DamerauLevDistance : DISTANCE with type num=int =
struct
  type num = int
  let distance s1 s2 = raise ImplementMe
  let compare d1 d2 = raise ImplementMe
end
*)



<|MERGE_RESOLUTION|>--- conflicted
+++ resolved
@@ -216,10 +216,7 @@
     | Single (d,_) -> d
     | Mult (d,_,_) -> d
 
-<<<<<<< HEAD
-=======
-
->>>>>>> 27524a54
+
   (***********************)
   (* Interface Functions *)
   (***********************)
@@ -309,8 +306,9 @@
     assert (t = Branch(Mult(d0, w1, [Mult(d12, w2, [Single(d23, w3)])])));
     ()
 
-
   let test_is_member () = raise ImplementMe 
+  
+  let test_search () = raise ImplementMe
 
   let run_tests () = 
     test_insert ();
