--- conflicted
+++ resolved
@@ -203,25 +203,8 @@
           let s = String.filter ~f:(fun c -> (c >= 'a' && c <= 'z')) hd in
   *)
 
-<<<<<<< HEAD
   let rec search word t =
-  (*
-    match t with
-    |Leaf -> []
-    |Branch(l,d,s,r) -> 
-        if word = s then (word * d) :: search  else
-            if (D.distance word s) > (D.distance _ _) && 
-               (D.distance _ _) - 1 <= d && d <= (D.distance _ _ ) then search word l
-            if (D.distance _ _) - 1 < (D.distance _ _) + 1 then search word r
-  *)
-
-  let rec is_member word t = 
-    match t with
-    | Leaf -> false
-    | Branch(l, _, s, r) -> 
-        if word = s then true
-        else (is_member word l) || (is_member word r)
-=======
+
   (********************)
   (* Helper Functions *)
   (********************)
@@ -232,9 +215,6 @@
     match branch with
     | Single (d,_) -> d
     | Mult (d,_,_) -> d
-
-
-
 
   (***********************)
   (* Interface Functions *)
@@ -278,8 +258,6 @@
     match tree with
     | Empty -> false
     | Branch b -> search_br word b
-
->>>>>>> b23d379f
 
   let multiple_search wlst t = raise ImplementMe
 
